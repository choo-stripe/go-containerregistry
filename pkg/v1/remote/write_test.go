// Copyright 2018 Google LLC All Rights Reserved.
//
// Licensed under the Apache License, Version 2.0 (the "License");
// you may not use this file except in compliance with the License.
// You may obtain a copy of the License at
//
//    http://www.apache.org/licenses/LICENSE-2.0
//
// Unless required by applicable law or agreed to in writing, software
// distributed under the License is distributed on an "AS IS" BASIS,
// WITHOUT WARRANTIES OR CONDITIONS OF ANY KIND, either express or implied.
// See the License for the specific language governing permissions and
// limitations under the License.

package remote

import (
	"bytes"
	"crypto/sha256"
	"encoding/hex"
	"encoding/json"
	"fmt"
	"io"
	"io/ioutil"
	"net/http"
	"net/http/httptest"
	"net/url"
	"strings"
	"sync/atomic"
	"testing"

	"github.com/google/go-cmp/cmp"
	"github.com/google/go-cmp/cmp/cmpopts"
	"github.com/google/go-containerregistry/pkg/name"
	"github.com/google/go-containerregistry/pkg/registry"
	v1 "github.com/google/go-containerregistry/pkg/v1"
	"github.com/google/go-containerregistry/pkg/v1/mutate"
	"github.com/google/go-containerregistry/pkg/v1/partial"
	"github.com/google/go-containerregistry/pkg/v1/random"
	"github.com/google/go-containerregistry/pkg/v1/remote/transport"
	"github.com/google/go-containerregistry/pkg/v1/stream"
	"github.com/google/go-containerregistry/pkg/v1/tarball"
	"github.com/google/go-containerregistry/pkg/v1/types"
	"github.com/google/go-containerregistry/pkg/v1/validate"
)

func mustNewTag(t *testing.T, s string) name.Tag {
	tag, err := name.NewTag(s, name.WeakValidation)
	if err != nil {
		t.Fatalf("NewTag(%v) = %v", s, err)
	}
	return tag
}

func TestUrl(t *testing.T) {
	tests := []struct {
		tag  string
		path string
		url  string
	}{{
		tag:  "gcr.io/foo/bar:latest",
		path: "/v2/foo/bar/manifests/latest",
		url:  "https://gcr.io/v2/foo/bar/manifests/latest",
	}, {
		tag:  "localhost:8080/foo/bar:baz",
		path: "/v2/foo/bar/blobs/upload",
		url:  "http://localhost:8080/v2/foo/bar/blobs/upload",
	}}

	for _, test := range tests {
		w := &writer{
			ref: mustNewTag(t, test.tag),
		}
		if got, want := w.url(test.path), test.url; got.String() != want {
			t.Errorf("url(%v) = %v, want %v", test.path, got.String(), want)
		}
	}
}

func TestNextLocation(t *testing.T) {
	tests := []struct {
		location string
		url      string
	}{{
		location: "https://gcr.io/v2/foo/bar/blobs/uploads/1234567?baz=blah",
		url:      "https://gcr.io/v2/foo/bar/blobs/uploads/1234567?baz=blah",
	}, {
		location: "/v2/foo/bar/blobs/uploads/1234567?baz=blah",
		url:      "https://gcr.io/v2/foo/bar/blobs/uploads/1234567?baz=blah",
	}}

	ref := mustNewTag(t, "gcr.io/foo/bar:latest")
	w := &writer{
		ref: ref,
	}

	for _, test := range tests {
		resp := &http.Response{
			Header: map[string][]string{
				"Location": {test.location},
			},
			Request: &http.Request{
				URL: &url.URL{
					Scheme: ref.Registry.Scheme(),
					Host:   ref.RegistryStr(),
				},
			},
		}

		got, err := w.nextLocation(resp)
		if err != nil {
			t.Errorf("nextLocation(%v) = %v", resp, err)
		}
		want := test.url
		if got != want {
			t.Errorf("nextLocation(%v) = %v, want %v", resp, got, want)
		}
	}
}

type closer interface {
	Close()
}

func setupImage(t *testing.T) v1.Image {
	rnd, err := random.Image(1024, 1)
	if err != nil {
		t.Fatalf("random.Image() = %v", err)
	}
	return rnd
}

func setupIndex(t *testing.T, children int64) v1.ImageIndex {
	rnd, err := random.Index(1024, 1, children)
	if err != nil {
		t.Fatalf("random.Index() = %v", err)
	}
	return rnd
}

func mustConfigName(t *testing.T, img v1.Image) v1.Hash {
	h, err := img.ConfigName()
	if err != nil {
		t.Fatalf("ConfigName() = %v", err)
	}
	return h
}

func setupWriter(repo string, handler http.HandlerFunc) (*writer, closer, error) {
	server := httptest.NewServer(handler)
	return setupWriterWithServer(server, repo)
}

func setupWriterWithServer(server *httptest.Server, repo string) (*writer, closer, error) {
	u, err := url.Parse(server.URL)
	if err != nil {
		server.Close()
		return nil, nil, err
	}
	tag, err := name.NewTag(fmt.Sprintf("%s/%s:latest", u.Host, repo), name.WeakValidation)
	if err != nil {
		server.Close()
		return nil, nil, err
	}

	return &writer{
		ref:    tag,
		client: http.DefaultClient,
	}, server, nil
}

func TestCheckExistingBlob(t *testing.T) {
	tests := []struct {
		name     string
		status   int
		existing bool
		wantErr  bool
	}{{
		name:     "success",
		status:   http.StatusOK,
		existing: true,
	}, {
		name:     "not found",
		status:   http.StatusNotFound,
		existing: false,
	}, {
		name:     "error",
		status:   http.StatusInternalServerError,
		existing: false,
		wantErr:  true,
	}}

	img := setupImage(t)
	h := mustConfigName(t, img)
	expectedRepo := "foo/bar"
	expectedPath := fmt.Sprintf("/v2/%s/blobs/%s", expectedRepo, h.String())

	for _, test := range tests {
		t.Run(test.name, func(t *testing.T) {
			w, closer, err := setupWriter(expectedRepo, http.HandlerFunc(func(w http.ResponseWriter, r *http.Request) {
				if r.Method != http.MethodHead {
					t.Errorf("Method; got %v, want %v", r.Method, http.MethodHead)
				}
				if r.URL.Path != expectedPath {
					t.Errorf("URL; got %v, want %v", r.URL.Path, expectedPath)
				}
				http.Error(w, http.StatusText(test.status), test.status)
			}))
			if err != nil {
				t.Fatalf("setupWriter() = %v", err)
			}
			defer closer.Close()

			existing, err := w.checkExistingBlob(h)
			if test.existing != existing {
				t.Errorf("checkExistingBlob() = %v, want %v", existing, test.existing)
			}
			if err != nil && !test.wantErr {
				t.Errorf("checkExistingBlob() = %v", err)
			} else if err == nil && test.wantErr {
				t.Error("checkExistingBlob() wanted err, got nil")
			}
		})
	}
}

func TestInitiateUploadNoMountsExists(t *testing.T) {
	img := setupImage(t)
	h := mustConfigName(t, img)
	expectedRepo := "foo/bar"
	expectedPath := fmt.Sprintf("/v2/%s/blobs/uploads/", expectedRepo)
	expectedQuery := url.Values{
		"mount": []string{h.String()},
		"from":  []string{"baz/bar"},
	}.Encode()

	w, closer, err := setupWriter(expectedRepo, http.HandlerFunc(func(w http.ResponseWriter, r *http.Request) {
		if r.Method != http.MethodPost {
			t.Errorf("Method; got %v, want %v", r.Method, http.MethodPost)
		}
		if r.URL.Path != expectedPath {
			t.Errorf("URL; got %v, want %v", r.URL.Path, expectedPath)
		}
		if r.URL.RawQuery != expectedQuery {
			t.Errorf("RawQuery; got %v, want %v", r.URL.RawQuery, expectedQuery)
		}
		http.Error(w, "Mounted", http.StatusCreated)
	}))
	if err != nil {
		t.Fatalf("setupWriter() = %v", err)
	}
	defer closer.Close()

	_, mounted, err := w.initiateUpload("baz/bar", h.String())
	if err != nil {
		t.Errorf("intiateUpload() = %v", err)
	}
	if !mounted {
		t.Error("initiateUpload() = !mounted, want mounted")
	}
}

func TestInitiateUploadNoMountsInitiated(t *testing.T) {
	img := setupImage(t)
	h := mustConfigName(t, img)
	expectedRepo := "baz/blah"
	expectedPath := fmt.Sprintf("/v2/%s/blobs/uploads/", expectedRepo)
	expectedQuery := url.Values{
		"mount": []string{h.String()},
		"from":  []string{"baz/bar"},
	}.Encode()
	expectedLocation := "https://somewhere.io/upload?foo=bar"

	w, closer, err := setupWriter(expectedRepo, http.HandlerFunc(func(w http.ResponseWriter, r *http.Request) {
		if r.Method != http.MethodPost {
			t.Errorf("Method; got %v, want %v", r.Method, http.MethodPost)
		}
		if r.URL.Path != expectedPath {
			t.Errorf("URL; got %v, want %v", r.URL.Path, expectedPath)
		}
		if r.URL.RawQuery != expectedQuery {
			t.Errorf("RawQuery; got %v, want %v", r.URL.RawQuery, expectedQuery)
		}
		w.Header().Set("Location", expectedLocation)
		http.Error(w, "Initiated", http.StatusAccepted)
	}))
	if err != nil {
		t.Fatalf("setupWriter() = %v", err)
	}
	defer closer.Close()

	location, mounted, err := w.initiateUpload("baz/bar", h.String())
	if err != nil {
		t.Errorf("intiateUpload() = %v", err)
	}
	if mounted {
		t.Error("initiateUpload() = mounted, want !mounted")
	}
	if location != expectedLocation {
		t.Errorf("initiateUpload(); got %v, want %v", location, expectedLocation)
	}
}

func TestInitiateUploadNoMountsBadStatus(t *testing.T) {
	img := setupImage(t)
	h := mustConfigName(t, img)
	expectedRepo := "ugh/another"
	expectedPath := fmt.Sprintf("/v2/%s/blobs/uploads/", expectedRepo)
	expectedQuery := url.Values{
		"mount": []string{h.String()},
		"from":  []string{"baz/bar"},
	}.Encode()

	w, closer, err := setupWriter(expectedRepo, http.HandlerFunc(func(w http.ResponseWriter, r *http.Request) {
		if r.Method != http.MethodPost {
			t.Errorf("Method; got %v, want %v", r.Method, http.MethodPost)
		}
		if r.URL.Path != expectedPath {
			t.Errorf("URL; got %v, want %v", r.URL.Path, expectedPath)
		}
		if r.URL.RawQuery != expectedQuery {
			t.Errorf("RawQuery; got %v, want %v", r.URL.RawQuery, expectedQuery)
		}
		http.Error(w, "Unknown", http.StatusNoContent)
	}))
	if err != nil {
		t.Fatalf("setupWriter() = %v", err)
	}
	defer closer.Close()

	location, mounted, err := w.initiateUpload("baz/bar", h.String())
	if err == nil {
		t.Errorf("intiateUpload() = %v, %v; wanted error", location, mounted)
	}
}

func TestInitiateUploadMountsWithMountFromDifferentRegistry(t *testing.T) {
	img := setupImage(t)
	h := mustConfigName(t, img)
	expectedMountRepo := "a/different/repo"
	expectedRepo := "yet/again"
	expectedPath := fmt.Sprintf("/v2/%s/blobs/uploads/", expectedRepo)
	expectedQuery := url.Values{
		"mount": []string{h.String()},
		"from":  []string{"baz/bar"},
	}.Encode()

	img = &mountableImage{
		Image:     img,
		Reference: mustNewTag(t, fmt.Sprintf("gcr.io/%s", expectedMountRepo)),
	}

	w, closer, err := setupWriter(expectedRepo, http.HandlerFunc(func(w http.ResponseWriter, r *http.Request) {
		if r.Method != http.MethodPost {
			t.Errorf("Method; got %v, want %v", r.Method, http.MethodPost)
		}
		if r.URL.Path != expectedPath {
			t.Errorf("URL; got %v, want %v", r.URL.Path, expectedPath)
		}
		if r.URL.RawQuery != expectedQuery {
			t.Errorf("RawQuery; got %v, want %v", r.URL.RawQuery, expectedQuery)
		}
		http.Error(w, "Mounted", http.StatusCreated)
	}))
	if err != nil {
		t.Fatalf("setupWriter() = %v", err)
	}
	defer closer.Close()

	_, mounted, err := w.initiateUpload("baz/bar", h.String())
	if err != nil {
		t.Errorf("intiateUpload() = %v", err)
	}
	if !mounted {
		t.Error("initiateUpload() = !mounted, want mounted")
	}
}

func TestInitiateUploadMountsWithMountFromTheSameRegistry(t *testing.T) {
	img := setupImage(t)
	h := mustConfigName(t, img)
	expectedMountRepo := "a/different/repo"
	expectedRepo := "yet/again"
	expectedPath := fmt.Sprintf("/v2/%s/blobs/uploads/", expectedRepo)
	expectedQuery := url.Values{
		"mount": []string{h.String()},
		"from":  []string{expectedMountRepo},
	}.Encode()

	serverHandler := http.HandlerFunc(func(w http.ResponseWriter, r *http.Request) {
		if r.Method != http.MethodPost {
			t.Errorf("Method; got %v, want %v", r.Method, http.MethodPost)
		}
		if r.URL.Path != expectedPath {
			t.Errorf("URL; got %v, want %v", r.URL.Path, expectedPath)
		}
		if r.URL.RawQuery != expectedQuery {
			t.Errorf("RawQuery; got %v, want %v", r.URL.RawQuery, expectedQuery)
		}
		http.Error(w, "Mounted", http.StatusCreated)
	})
	server := httptest.NewServer(serverHandler)
	u, err := url.Parse(server.URL)
	if err != nil {
		server.Close()
		t.Fatalf("httptest.NewServer() = %v", err)
	}

	img = &mountableImage{
		Image:     img,
		Reference: mustNewTag(t, fmt.Sprintf("%s/%s", u.Host, expectedMountRepo)),
	}

	w, closer, err := setupWriterWithServer(server, expectedRepo)
	if err != nil {
		t.Fatalf("setupWriterWithServer() = %v", err)
	}
	defer closer.Close()

	_, mounted, err := w.initiateUpload(expectedMountRepo, h.String())
	if err != nil {
		t.Errorf("intiateUpload() = %v", err)
	}
	if !mounted {
		t.Error("initiateUpload() = !mounted, want mounted")
	}
}

func TestDedupeLayers(t *testing.T) {
	newBlob := func() io.ReadCloser { return ioutil.NopCloser(bytes.NewReader(bytes.Repeat([]byte{'a'}, 10000))) }

	img, err := random.Image(1024, 3)
	if err != nil {
		t.Fatalf("random.Image: %v", err)
	}

	// Append three identical tarball.Layers, which should be deduped
	// because contents can be hashed before uploading.
	for i := 0; i < 3; i++ {
		tl, err := tarball.LayerFromOpener(func() (io.ReadCloser, error) { return newBlob(), nil })
		if err != nil {
			t.Fatalf("LayerFromOpener(#%d): %v", i, err)
		}
		img, err = mutate.AppendLayers(img, tl)
		if err != nil {
			t.Fatalf("mutate.AppendLayer(#%d): %v", i, err)
		}
	}

	// Append three identical stream.Layers, whose uploads will *not* be
	// deduped since Write can't tell they're identical ahead of time.
	for i := 0; i < 3; i++ {
		sl := stream.NewLayer(newBlob())
		img, err = mutate.AppendLayers(img, sl)
		if err != nil {
			t.Fatalf("mutate.AppendLayer(#%d): %v", i, err)
		}
	}

	expectedRepo := "write/time"
	headPathPrefix := fmt.Sprintf("/v2/%s/blobs/", expectedRepo)
	initiatePath := fmt.Sprintf("/v2/%s/blobs/uploads/", expectedRepo)
	manifestPath := fmt.Sprintf("/v2/%s/manifests/latest", expectedRepo)
	uploadPath := "/upload"
	commitPath := "/commit"
	var numUploads int32
	server := httptest.NewServer(http.HandlerFunc(func(w http.ResponseWriter, r *http.Request) {
		if r.Method == http.MethodHead && strings.HasPrefix(r.URL.Path, headPathPrefix) && r.URL.Path != initiatePath {
			http.Error(w, "NotFound", http.StatusNotFound)
			return
		}
		switch r.URL.Path {
		case "/v2/":
			w.WriteHeader(http.StatusOK)
		case initiatePath:
			if r.Method != http.MethodPost {
				t.Errorf("Method; got %v, want %v", r.Method, http.MethodPost)
			}
			w.Header().Set("Location", uploadPath)
			http.Error(w, "Accepted", http.StatusAccepted)
		case uploadPath:
			if r.Method != http.MethodPatch {
				t.Errorf("Method; got %v, want %v", r.Method, http.MethodPatch)
			}
			atomic.AddInt32(&numUploads, 1)
			w.Header().Set("Location", commitPath)
			http.Error(w, "Created", http.StatusCreated)
		case commitPath:
			http.Error(w, "Created", http.StatusCreated)
		case manifestPath:
			if r.Method != http.MethodPut {
				t.Errorf("Method; got %v, want %v", r.Method, http.MethodPut)
			}
			http.Error(w, "Created", http.StatusCreated)
		default:
			t.Fatalf("Unexpected path: %v", r.URL.Path)
		}
	}))
	defer server.Close()
	u, err := url.Parse(server.URL)
	if err != nil {
		t.Fatalf("url.Parse(%v) = %v", server.URL, err)
	}
	tag, err := name.NewTag(fmt.Sprintf("%s/%s:latest", u.Host, expectedRepo), name.WeakValidation)
	if err != nil {
		t.Fatalf("NewTag() = %v", err)
	}

	if err := Write(tag, img); err != nil {
		t.Errorf("Write: %v", err)
	}

	// 3 random layers, 1 tarball layer (deduped), 3 stream layers (not deduped), 1 image config blob
	wantUploads := int32(3 + 1 + 3 + 1)
	if numUploads != wantUploads {
		t.Fatalf("Write uploaded %d blobs, want %d", numUploads, wantUploads)
	}
}

func TestStreamBlob(t *testing.T) {
	img := setupImage(t)
	expectedPath := "/vWhatever/I/decide"
	expectedCommitLocation := "https://commit.io/v12/blob"

	w, closer, err := setupWriter("what/ever", http.HandlerFunc(func(w http.ResponseWriter, r *http.Request) {
		if r.Method != http.MethodPatch {
			t.Errorf("Method; got %v, want %v", r.Method, http.MethodPatch)
		}
		if r.URL.Path != expectedPath {
			t.Errorf("URL; got %v, want %v", r.URL.Path, expectedPath)
		}
		got, err := ioutil.ReadAll(r.Body)
		if err != nil {
			t.Errorf("ReadAll(Body) = %v", err)
		}
		want, err := img.RawConfigFile()
		if err != nil {
			t.Errorf("RawConfigFile() = %v", err)
		}
		if !bytes.Equal(got, want) {
			t.Errorf("bytes.Equal(); got %v, want %v", got, want)
		}
		w.Header().Set("Location", expectedCommitLocation)
		http.Error(w, "Created", http.StatusCreated)
	}))
	if err != nil {
		t.Fatalf("setupWriter() = %v", err)
	}
	defer closer.Close()

	streamLocation := w.url(expectedPath)

	l, err := partial.ConfigLayer(img)
	if err != nil {
		t.Fatalf("ConfigLayer: %v", err)
	}
	blob, err := l.Compressed()
	if err != nil {
		t.Fatalf("layer.Compressed: %v", err)
	}

	commitLocation, err := w.streamBlob(blob, streamLocation.String())
	if err != nil {
		t.Errorf("streamBlob() = %v", err)
	}
	if commitLocation != expectedCommitLocation {
		t.Errorf("streamBlob(); got %v, want %v", commitLocation, expectedCommitLocation)
	}
}

func TestStreamLayer(t *testing.T) {
	var n, wantSize int64 = 10000, 49
	newBlob := func() io.ReadCloser { return ioutil.NopCloser(bytes.NewReader(bytes.Repeat([]byte{'a'}, int(n)))) }
	wantDigest := "sha256:3d7c465be28d9e1ed810c42aeb0e747b44441424f566722ba635dc93c947f30e"

	expectedPath := "/vWhatever/I/decide"
	expectedCommitLocation := "https://commit.io/v12/blob"
	w, closer, err := setupWriter("what/ever", http.HandlerFunc(func(w http.ResponseWriter, r *http.Request) {
		if r.Method != http.MethodPatch {
			t.Errorf("Method; got %v, want %v", r.Method, http.MethodPatch)
		}
		if r.URL.Path != expectedPath {
			t.Errorf("URL; got %v, want %v", r.URL.Path, expectedPath)
		}

		h := sha256.New()
		s, err := io.Copy(h, r.Body)
		if err != nil {
			t.Errorf("Reading body: %v", err)
		}
		if s != wantSize {
			t.Errorf("Received %d bytes, want %d", s, wantSize)
		}
		gotDigest := "sha256:" + hex.EncodeToString(h.Sum(nil))
		if gotDigest != wantDigest {
			t.Errorf("Received bytes with digest %q, want %q", gotDigest, wantDigest)
		}

		w.Header().Set("Location", expectedCommitLocation)
		http.Error(w, "Created", http.StatusCreated)
	}))
	if err != nil {
		t.Fatalf("setupWriter() = %v", err)
	}
	defer closer.Close()

	streamLocation := w.url(expectedPath)
	sl := stream.NewLayer(newBlob())
	blob, err := sl.Compressed()
	if err != nil {
		t.Fatalf("layer.Compressed: %v", err)
	}

	commitLocation, err := w.streamBlob(blob, streamLocation.String())
	if err != nil {
		t.Errorf("streamBlob: %v", err)
	}
	if commitLocation != expectedCommitLocation {
		t.Errorf("streamBlob(); got %v, want %v", commitLocation, expectedCommitLocation)
	}
}

func TestCommitBlob(t *testing.T) {
	img := setupImage(t)
	h := mustConfigName(t, img)
	expectedPath := "/no/commitment/issues"
	expectedQuery := url.Values{
		"digest": []string{h.String()},
	}.Encode()

	w, closer, err := setupWriter("what/ever", http.HandlerFunc(func(w http.ResponseWriter, r *http.Request) {
		if r.Method != http.MethodPut {
			t.Errorf("Method; got %v, want %v", r.Method, http.MethodPut)
		}
		if r.URL.Path != expectedPath {
			t.Errorf("URL; got %v, want %v", r.URL.Path, expectedPath)
		}
		if r.URL.RawQuery != expectedQuery {
			t.Errorf("RawQuery; got %v, want %v", r.URL.RawQuery, expectedQuery)
		}
		http.Error(w, "Created", http.StatusCreated)
	}))
	if err != nil {
		t.Fatalf("setupWriter() = %v", err)
	}
	defer closer.Close()

	commitLocation := w.url(expectedPath)

	if err := w.commitBlob(commitLocation.String(), h.String()); err != nil {
		t.Errorf("commitBlob() = %v", err)
	}
}

func TestUploadOne(t *testing.T) {
	img := setupImage(t)
	h := mustConfigName(t, img)
	expectedRepo := "baz/blah"
	headPath := fmt.Sprintf("/v2/%s/blobs/%s", expectedRepo, h.String())
	initiatePath := fmt.Sprintf("/v2/%s/blobs/uploads/", expectedRepo)
	streamPath := "/path/to/upload"
	commitPath := "/path/to/commit"

	w, closer, err := setupWriter(expectedRepo, http.HandlerFunc(func(w http.ResponseWriter, r *http.Request) {
		switch r.URL.Path {
		case headPath:
			if r.Method != http.MethodHead {
				t.Errorf("Method; got %v, want %v", r.Method, http.MethodHead)
			}
			http.Error(w, "NotFound", http.StatusNotFound)
		case initiatePath:
			if r.Method != http.MethodPost {
				t.Errorf("Method; got %v, want %v", r.Method, http.MethodPost)
			}
			w.Header().Set("Location", streamPath)
			http.Error(w, "Initiated", http.StatusAccepted)
		case streamPath:
			if r.Method != http.MethodPatch {
				t.Errorf("Method; got %v, want %v", r.Method, http.MethodPatch)
			}
			got, err := ioutil.ReadAll(r.Body)
			if err != nil {
				t.Errorf("ReadAll(Body) = %v", err)
			}
			want, err := img.RawConfigFile()
			if err != nil {
				t.Errorf("RawConfigFile() = %v", err)
			}
			if !bytes.Equal(got, want) {
				t.Errorf("bytes.Equal(); got %v, want %v", got, want)
			}
			w.Header().Set("Location", commitPath)
			http.Error(w, "Initiated", http.StatusAccepted)
		case commitPath:
			if r.Method != http.MethodPut {
				t.Errorf("Method; got %v, want %v", r.Method, http.MethodPut)
			}
			http.Error(w, "Created", http.StatusCreated)
		default:
			t.Fatalf("Unexpected path: %v", r.URL.Path)
		}
	}))
	if err != nil {
		t.Fatalf("setupWriter() = %v", err)
	}
	defer closer.Close()

	l, err := partial.ConfigLayer(img)
	if err != nil {
		t.Fatalf("ConfigLayer: %v", err)
	}
	if err := w.uploadOne(l); err != nil {
		t.Errorf("uploadOne() = %v", err)
	}
}

func TestUploadOneStreamedLayer(t *testing.T) {
	expectedRepo := "baz/blah"
	initiatePath := fmt.Sprintf("/v2/%s/blobs/uploads/", expectedRepo)
	streamPath := "/path/to/upload"
	commitPath := "/path/to/commit"

	w, closer, err := setupWriter(expectedRepo, http.HandlerFunc(func(w http.ResponseWriter, r *http.Request) {
		switch r.URL.Path {
		case initiatePath:
			if r.Method != http.MethodPost {
				t.Errorf("Method; got %v, want %v", r.Method, http.MethodPost)
			}
			w.Header().Set("Location", streamPath)
			http.Error(w, "Initiated", http.StatusAccepted)
		case streamPath:
			if r.Method != http.MethodPatch {
				t.Errorf("Method; got %v, want %v", r.Method, http.MethodPatch)
			}
			// TODO(jasonhall): What should we check here?
			w.Header().Set("Location", commitPath)
			http.Error(w, "Initiated", http.StatusAccepted)
		case commitPath:
			if r.Method != http.MethodPut {
				t.Errorf("Method; got %v, want %v", r.Method, http.MethodPut)
			}
			http.Error(w, "Created", http.StatusCreated)
		default:
			t.Fatalf("Unexpected path: %v", r.URL.Path)
		}
	}))
	if err != nil {
		t.Fatalf("setupWriter() = %v", err)
	}
	defer closer.Close()

	var n, wantSize int64 = 10000, 49
	newBlob := func() io.ReadCloser { return ioutil.NopCloser(bytes.NewReader(bytes.Repeat([]byte{'a'}, int(n)))) }
	wantDigest := "sha256:3d7c465be28d9e1ed810c42aeb0e747b44441424f566722ba635dc93c947f30e"
	wantDiffID := "sha256:27dd1f61b867b6a0f6e9d8a41c43231de52107e53ae424de8f847b821db4b711"
	l := stream.NewLayer(newBlob())
	if err := w.uploadOne(l); err != nil {
		t.Fatalf("uploadOne: %v", err)
	}

	if dig, err := l.Digest(); err != nil {
		t.Errorf("Digest: %v", err)
	} else if dig.String() != wantDigest {
		t.Errorf("Digest got %q, want %q", dig, wantDigest)
	}
	if diffID, err := l.DiffID(); err != nil {
		t.Errorf("DiffID: %v", err)
	} else if diffID.String() != wantDiffID {
		t.Errorf("DiffID got %q, want %q", diffID, wantDiffID)
	}
	if size, err := l.Size(); err != nil {
		t.Errorf("Size: %v", err)
	} else if size != wantSize {
		t.Errorf("Size got %d, want %d", size, wantSize)
	}
}

func TestCommitImage(t *testing.T) {
	img := setupImage(t)

	expectedRepo := "foo/bar"
	expectedPath := fmt.Sprintf("/v2/%s/manifests/latest", expectedRepo)

	w, closer, err := setupWriter(expectedRepo, http.HandlerFunc(func(w http.ResponseWriter, r *http.Request) {
		if r.Method != http.MethodPut {
			t.Errorf("Method; got %v, want %v", r.Method, http.MethodPut)
		}
		if r.URL.Path != expectedPath {
			t.Errorf("URL; got %v, want %v", r.URL.Path, expectedPath)
		}
		got, err := ioutil.ReadAll(r.Body)
		if err != nil {
			t.Errorf("ReadAll(Body) = %v", err)
		}
		want, err := img.RawManifest()
		if err != nil {
			t.Errorf("RawManifest() = %v", err)
		}
		if !bytes.Equal(got, want) {
			t.Errorf("bytes.Equal(); got %v, want %v", got, want)
		}
		mt, err := img.MediaType()
		if err != nil {
			t.Errorf("MediaType() = %v", err)
		}
		if got, want := r.Header.Get("Content-Type"), string(mt); got != want {
			t.Errorf("Header; got %v, want %v", got, want)
		}
		http.Error(w, "Created", http.StatusCreated)
	}))
	if err != nil {
		t.Fatalf("setupWriter() = %v", err)
	}
	defer closer.Close()

	if err := w.commitImage(img); err != nil {
		t.Errorf("commitBlob() = %v", err)
	}
}

func TestWrite(t *testing.T) {
	img := setupImage(t)
	expectedRepo := "write/time"
	headPathPrefix := fmt.Sprintf("/v2/%s/blobs/", expectedRepo)
	initiatePath := fmt.Sprintf("/v2/%s/blobs/uploads/", expectedRepo)
	manifestPath := fmt.Sprintf("/v2/%s/manifests/latest", expectedRepo)

	server := httptest.NewServer(http.HandlerFunc(func(w http.ResponseWriter, r *http.Request) {
		if r.Method == http.MethodHead && strings.HasPrefix(r.URL.Path, headPathPrefix) && r.URL.Path != initiatePath {
			http.Error(w, "NotFound", http.StatusNotFound)
			return
		}
		switch r.URL.Path {
		case "/v2/":
			w.WriteHeader(http.StatusOK)
		case initiatePath:
			if r.Method != http.MethodPost {
				t.Errorf("Method; got %v, want %v", r.Method, http.MethodPost)
			}
			http.Error(w, "Mounted", http.StatusCreated)
		case manifestPath:
			if r.Method != http.MethodPut {
				t.Errorf("Method; got %v, want %v", r.Method, http.MethodPut)
			}
			http.Error(w, "Created", http.StatusCreated)
		default:
			t.Fatalf("Unexpected path: %v", r.URL.Path)
		}
	}))
	defer server.Close()
	u, err := url.Parse(server.URL)
	if err != nil {
		t.Fatalf("url.Parse(%v) = %v", server.URL, err)
	}
	tag, err := name.NewTag(fmt.Sprintf("%s/%s:latest", u.Host, expectedRepo), name.WeakValidation)
	if err != nil {
		t.Fatalf("NewTag() = %v", err)
	}

	if err := Write(tag, img); err != nil {
		t.Errorf("Write() = %v", err)
	}
}

func TestWriteWithErrors(t *testing.T) {
	img := setupImage(t)
	expectedRepo := "write/time"
	headPathPrefix := fmt.Sprintf("/v2/%s/blobs/", expectedRepo)
	initiatePath := fmt.Sprintf("/v2/%s/blobs/uploads/", expectedRepo)

	expectedError := &transport.Error{
		Errors: []transport.Diagnostic{{
			Code:    transport.NameInvalidErrorCode,
			Message: "some explanation of how things were messed up.",
		}},
		StatusCode: 400,
	}

	server := httptest.NewServer(http.HandlerFunc(func(w http.ResponseWriter, r *http.Request) {
		if r.Method == http.MethodHead && strings.HasPrefix(r.URL.Path, headPathPrefix) && r.URL.Path != initiatePath {
			http.Error(w, "NotFound", http.StatusNotFound)
			return
		}
		switch r.URL.Path {
		case "/v2/":
			w.WriteHeader(http.StatusOK)
		case initiatePath:
			if r.Method != http.MethodPost {
				t.Errorf("Method; got %v, want %v", r.Method, http.MethodPost)
			}
			b, err := json.Marshal(expectedError)
			if err != nil {
				t.Fatalf("json.Marshal() = %v", err)
			}
			w.WriteHeader(http.StatusBadRequest)
			w.Write(b)
		default:
			t.Fatalf("Unexpected path: %v", r.URL.Path)
		}
	}))
	defer server.Close()
	u, err := url.Parse(server.URL)
	if err != nil {
		t.Fatalf("url.Parse(%v) = %v", server.URL, err)
	}
	tag, err := name.NewTag(fmt.Sprintf("%s/%s:latest", u.Host, expectedRepo), name.WeakValidation)
	if err != nil {
		t.Fatalf("NewTag() = %v", err)
	}

	if err := Write(tag, img); err == nil {
		t.Error("Write() = nil; wanted error")
	} else if se, ok := err.(*transport.Error); !ok {
		t.Errorf("Write() = %T; wanted *remote.Error", se)
	} else if diff := cmp.Diff(expectedError, se, cmpopts.IgnoreUnexported(transport.Error{})); diff != "" {
		t.Errorf("Write(); (-want +got) = %s", diff)
	}
}

func TestScopesForUploadingImage(t *testing.T) {
	referenceToUpload, err := name.NewTag("example.com/sample/sample:latest", name.WeakValidation)
	if err != nil {
		t.Fatalf("name.NewTag() = %v", err)
	}

	anotherRepo1, err := name.NewTag("example.com/sample/another_repo1:latest", name.WeakValidation)
	if err != nil {
		t.Fatalf("name.NewTag() = %v", err)
	}

	anotherRepo2, err := name.NewTag("example.com/sample/another_repo2:latest", name.WeakValidation)
	if err != nil {
		t.Fatalf("name.NewTag() = %v", err)
	}

	img := setupImage(t)
	layers, err := img.Layers()
	if err != nil {
		t.Fatalf("img.Layers() = %v", err)
	}
	dummyLayer := layers[0]

	testCases := []struct {
		name      string
		reference name.Reference
		layers    []v1.Layer
		expected  []string
	}{
		{
			name:      "empty layers",
			reference: referenceToUpload,
			layers:    []v1.Layer{},
			expected: []string{
				referenceToUpload.Scope(transport.PushScope),
			},
		},
		{
			name:      "mountable layers with single reference with no-duplicate",
			reference: referenceToUpload,
			layers: []v1.Layer{
				&MountableLayer{
					Layer:     dummyLayer,
					Reference: anotherRepo1,
				},
			},
			expected: []string{
				referenceToUpload.Scope(transport.PushScope),
				anotherRepo1.Scope(transport.PullScope),
			},
		},
		{
			name:      "mountable layers with single reference with duplicate",
			reference: referenceToUpload,
			layers: []v1.Layer{
				&MountableLayer{
					Layer:     dummyLayer,
					Reference: anotherRepo1,
				},
				&MountableLayer{
					Layer:     dummyLayer,
					Reference: anotherRepo1,
				},
			},
			expected: []string{
				referenceToUpload.Scope(transport.PushScope),
				anotherRepo1.Scope(transport.PullScope),
			},
		},
		{
			name:      "mountable layers with multiple references with no-duplicates",
			reference: referenceToUpload,
			layers: []v1.Layer{
				&MountableLayer{
					Layer:     dummyLayer,
					Reference: anotherRepo1,
				},
				&MountableLayer{
					Layer:     dummyLayer,
					Reference: anotherRepo2,
				},
			},
			expected: []string{
				referenceToUpload.Scope(transport.PushScope),
				anotherRepo1.Scope(transport.PullScope),
				anotherRepo2.Scope(transport.PullScope),
			},
		},
		{
			name:      "mountable layers with multiple references with duplicates",
			reference: referenceToUpload,
			layers: []v1.Layer{
				&MountableLayer{
					Layer:     dummyLayer,
					Reference: anotherRepo1,
				},
				&MountableLayer{
					Layer:     dummyLayer,
					Reference: anotherRepo2,
				},
				&MountableLayer{
					Layer:     dummyLayer,
					Reference: anotherRepo1,
				},
				&MountableLayer{
					Layer:     dummyLayer,
					Reference: anotherRepo2,
				},
			},
			expected: []string{
				referenceToUpload.Scope(transport.PushScope),
				anotherRepo1.Scope(transport.PullScope),
				anotherRepo2.Scope(transport.PullScope),
			},
		},
	}

	for _, tc := range testCases {
		actual := scopesForUploadingImage(tc.reference, tc.layers)

		if want, got := tc.expected[0], actual[0]; want != got {
			t.Errorf("TestScopesForUploadingImage() %s: Wrong first scope; want %v, got %v", tc.name, want, got)
		}

		less := func(a, b string) bool {
			return strings.Compare(a, b) <= -1
		}
		if diff := cmp.Diff(tc.expected[1:], actual[1:], cmpopts.SortSlices(less)); diff != "" {
			t.Errorf("TestScopesForUploadingImage() %s: Wrong scopes (-want +got) = %v", tc.name, diff)
		}
	}
}

func TestCheckExistingManifest(t *testing.T) {
	tests := []struct {
		name     string
		status   int
		existing bool
		wantErr  bool
	}{{
		name:     "success",
		status:   http.StatusOK,
		existing: true,
	}, {
		name:     "not found",
		status:   http.StatusNotFound,
		existing: false,
	}, {
		name:     "error",
		status:   http.StatusInternalServerError,
		existing: false,
		wantErr:  true,
	}}

	img := setupImage(t)
	h := mustDigest(t, img)
	mt := mustMediaType(t, img)
	expectedRepo := "foo/bar"
	expectedPath := fmt.Sprintf("/v2/%s/manifests/%s", expectedRepo, h.String())

	for _, test := range tests {
		t.Run(test.name, func(t *testing.T) {
			w, closer, err := setupWriter(expectedRepo, http.HandlerFunc(func(w http.ResponseWriter, r *http.Request) {
				if r.Method != http.MethodHead {
					t.Errorf("Method; got %v, want %v", r.Method, http.MethodHead)
				}
				if r.URL.Path != expectedPath {
					t.Errorf("URL; got %v, want %v", r.URL.Path, expectedPath)
				}
				if got, want := r.Header.Get("Accept"), string(mt); got != want {
					t.Errorf("r.Header['Accept']; got %v, want %v", got, want)
				}
				http.Error(w, http.StatusText(test.status), test.status)
			}))
			if err != nil {
				t.Fatalf("setupWriter() = %v", err)
			}
			defer closer.Close()

			existing, err := w.checkExistingManifest(h, mt)
			if test.existing != existing {
				t.Errorf("checkExistingManifest() = %v, want %v", existing, test.existing)
			}
			if err != nil && !test.wantErr {
				t.Errorf("checkExistingManifest() = %v", err)
			} else if err == nil && test.wantErr {
				t.Error("checkExistingManifest() wanted err, got nil")
			}
		})
	}
}

func TestWriteIndex(t *testing.T) {
	idx := setupIndex(t, 2)
	expectedRepo := "write/time"
	headPathPrefix := fmt.Sprintf("/v2/%s/blobs/", expectedRepo)
	initiatePath := fmt.Sprintf("/v2/%s/blobs/uploads/", expectedRepo)
	manifestPath := fmt.Sprintf("/v2/%s/manifests/latest", expectedRepo)
	childDigest := mustIndexManifest(t, idx).Manifests[0].Digest
	childPath := fmt.Sprintf("/v2/%s/manifests/%s", expectedRepo, childDigest)
	existinChildDigest := mustIndexManifest(t, idx).Manifests[1].Digest
	existingChildPath := fmt.Sprintf("/v2/%s/manifests/%s", expectedRepo, existinChildDigest)

	server := httptest.NewServer(http.HandlerFunc(func(w http.ResponseWriter, r *http.Request) {
		if r.Method == http.MethodHead && strings.HasPrefix(r.URL.Path, headPathPrefix) && r.URL.Path != initiatePath {
			http.Error(w, "NotFound", http.StatusNotFound)
			return
		}
		switch r.URL.Path {
		case "/v2/":
			w.WriteHeader(http.StatusOK)
		case initiatePath:
			if r.Method != http.MethodPost {
				t.Errorf("Method; got %v, want %v", r.Method, http.MethodPost)
			}
			http.Error(w, "Mounted", http.StatusCreated)
		case manifestPath:
			if r.Method != http.MethodPut {
				t.Errorf("Method; got %v, want %v", r.Method, http.MethodPut)
			}
			http.Error(w, "Created", http.StatusCreated)
		case existingChildPath:
			if r.Method == http.MethodHead {
				http.Error(w, http.StatusText(http.StatusOK), http.StatusOK)
				return
			}
			t.Errorf("Unexpected method; got %v, want %v", r.Method, http.MethodHead)
		case childPath:
			if r.Method == http.MethodHead {
				http.Error(w, http.StatusText(http.StatusNotFound), http.StatusNotFound)
				return
			}
			if r.Method != http.MethodPut {
				t.Errorf("Method; got %v, want %v", r.Method, http.MethodPut)
			}
			http.Error(w, "Created", http.StatusCreated)
		default:
			t.Fatalf("Unexpected path: %v", r.URL.Path)
		}
	}))
	defer server.Close()
	u, err := url.Parse(server.URL)
	if err != nil {
		t.Fatalf("url.Parse(%v) = %v", server.URL, err)
	}
	tag, err := name.NewTag(fmt.Sprintf("%s/%s:latest", u.Host, expectedRepo), name.WeakValidation)
	if err != nil {
		t.Fatalf("NewTag() = %v", err)
	}

	if err := WriteIndex(tag, idx); err != nil {
		t.Errorf("WriteIndex() = %v", err)
	}
}

// If we actually attempt to read the contents, this will fail the test.
type fakeForeignLayer struct {
	t *testing.T
}

func (l *fakeForeignLayer) MediaType() (types.MediaType, error) {
	return types.DockerForeignLayer, nil
}

func (l *fakeForeignLayer) Size() (int64, error) {
	return 0, nil
}

func (l *fakeForeignLayer) Digest() (v1.Hash, error) {
	return v1.Hash{Algorithm: "sha256", Hex: strings.Repeat("a", 64)}, nil
}

func (l *fakeForeignLayer) DiffID() (v1.Hash, error) {
	return v1.Hash{Algorithm: "sha256", Hex: strings.Repeat("a", 64)}, nil
}

func (l *fakeForeignLayer) Compressed() (io.ReadCloser, error) {
	l.t.Helper()
	l.t.Errorf("foreign layer not skipped: Compressed")
	return nil, nil
}

func (l *fakeForeignLayer) Uncompressed() (io.ReadCloser, error) {
	l.t.Helper()
	l.t.Errorf("foreign layer not skipped: Uncompressed")
	return nil, nil
}

func TestSkipForeignLayers(t *testing.T) {
	// Set up an image with a foreign layer.
	base := setupImage(t)
	img, err := mutate.AppendLayers(base, &fakeForeignLayer{t: t})
	if err != nil {
		t.Fatal(err)
	}

	// Set up a fake registry.
	s := httptest.NewServer(registry.New())
	defer s.Close()
	u, err := url.Parse(s.URL)
	if err != nil {
		t.Fatal(err)
	}
	dst := fmt.Sprintf("%s/test/foreign/upload", u.Host)
	ref, err := name.ParseReference(dst)
	if err != nil {
		t.Fatal(err)
	}

	if err := Write(ref, img); err != nil {
		t.Errorf("failed to Write: %v", err)
	}
}

<<<<<<< HEAD
func BenchmarkWrite(b *testing.B) {
	// unfortunately the registry _and_ the img have caching behaviour, so we need a new registry
	// and image every iteration of benchmarking.
	for i := 0; i < b.N; i++ {
		// set up the registry
		s := httptest.NewServer(registry.New())
		defer s.Close()

		// load the image
		img, err := random.Image(50*1024*1024, 10)
		if err != nil {
			b.Fatalf("random.Image(...): %v", err)
		}

		tagStr := strings.TrimPrefix(s.URL+"/test/image:tag", "http://")
		tag, err := name.NewTag(tagStr)
		if err != nil {
			b.Fatalf("parsing tag (%s): %v", tagStr, err)
		}

		err = Write(tag, img)
		if err != nil {
			b.Fatalf("pushing tag one: %v", err)
		}
=======
func TestTag(t *testing.T) {
	idx := setupIndex(t, 3)
	// Set up a fake registry.
	s := httptest.NewServer(registry.New())
	defer s.Close()
	u, err := url.Parse(s.URL)
	if err != nil {
		t.Fatal(err)
	}
	src := fmt.Sprintf("%s/test/tag:src", u.Host)
	srcRef, err := name.NewTag(src)
	if err != nil {
		t.Fatal(err)
	}

	if err := WriteIndex(srcRef, idx); err != nil {
		t.Fatal(err)
	}

	dst := fmt.Sprintf("%s/test/tag:dst", u.Host)
	dstRef, err := name.NewTag(dst)
	if err != nil {
		t.Fatal(err)
	}

	if err := Tag(dstRef, idx); err != nil {
		t.Fatal(err)
	}

	got, err := Index(dstRef)
	if err != nil {
		t.Fatal(err)
	}

	if err := validate.Index(got); err != nil {
		t.Errorf("Validate() = %v", err)
>>>>>>> 03a1f32f
	}
}<|MERGE_RESOLUTION|>--- conflicted
+++ resolved
@@ -1231,7 +1231,45 @@
 	}
 }
 
-<<<<<<< HEAD
+func TestTag(t *testing.T) {
+	idx := setupIndex(t, 3)
+	// Set up a fake registry.
+	s := httptest.NewServer(registry.New())
+	defer s.Close()
+	u, err := url.Parse(s.URL)
+	if err != nil {
+		t.Fatal(err)
+	}
+	src := fmt.Sprintf("%s/test/tag:src", u.Host)
+	srcRef, err := name.NewTag(src)
+	if err != nil {
+		t.Fatal(err)
+	}
+
+	if err := WriteIndex(srcRef, idx); err != nil {
+		t.Fatal(err)
+	}
+
+	dst := fmt.Sprintf("%s/test/tag:dst", u.Host)
+	dstRef, err := name.NewTag(dst)
+	if err != nil {
+		t.Fatal(err)
+	}
+
+	if err := Tag(dstRef, idx); err != nil {
+		t.Fatal(err)
+	}
+
+	got, err := Index(dstRef)
+	if err != nil {
+		t.Fatal(err)
+	}
+
+	if err := validate.Index(got); err != nil {
+		t.Errorf("Validate() = %v", err)
+	}
+}
+
 func BenchmarkWrite(b *testing.B) {
 	// unfortunately the registry _and_ the img have caching behaviour, so we need a new registry
 	// and image every iteration of benchmarking.
@@ -1256,43 +1294,5 @@
 		if err != nil {
 			b.Fatalf("pushing tag one: %v", err)
 		}
-=======
-func TestTag(t *testing.T) {
-	idx := setupIndex(t, 3)
-	// Set up a fake registry.
-	s := httptest.NewServer(registry.New())
-	defer s.Close()
-	u, err := url.Parse(s.URL)
-	if err != nil {
-		t.Fatal(err)
-	}
-	src := fmt.Sprintf("%s/test/tag:src", u.Host)
-	srcRef, err := name.NewTag(src)
-	if err != nil {
-		t.Fatal(err)
-	}
-
-	if err := WriteIndex(srcRef, idx); err != nil {
-		t.Fatal(err)
-	}
-
-	dst := fmt.Sprintf("%s/test/tag:dst", u.Host)
-	dstRef, err := name.NewTag(dst)
-	if err != nil {
-		t.Fatal(err)
-	}
-
-	if err := Tag(dstRef, idx); err != nil {
-		t.Fatal(err)
-	}
-
-	got, err := Index(dstRef)
-	if err != nil {
-		t.Fatal(err)
-	}
-
-	if err := validate.Index(got); err != nil {
-		t.Errorf("Validate() = %v", err)
->>>>>>> 03a1f32f
 	}
 }